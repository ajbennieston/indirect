--- conflicted
+++ resolved
@@ -758,7 +758,6 @@
   }
 }
 
-<<<<<<< HEAD
 TEST_CASE("Comparisons", "[deep_ptr.comparisons]")
 {
   GIVEN("Two pointer-constructed deep_ptr")
@@ -804,15 +803,9 @@
   }
 }
 
-struct BaseA { int a_ = 0; virtual ~BaseA() = default; };
-struct BaseB { int b_ = 42; virtual ~BaseB() = default; };
-struct IntermediateBaseA : BaseA { int ia_ = 3; };
-struct IntermediateBaseB : BaseB { int ib_ = 101; };
-=======
 struct Base { int v_ = 42; virtual ~Base() = default; };
 struct IntermediateBaseA : virtual Base { int a_ = 3; };
 struct IntermediateBaseB : virtual Base { int b_ = 101; };
->>>>>>> bd8e5bc4
 struct MultiplyDerived : IntermediateBaseA, IntermediateBaseB { int value_ = 0; MultiplyDerived(int value) : value_(value) {}; };
 
 TEST_CASE("Gustafsson's dilemma: multiple (virtual) base classes", "[deep_ptr.constructors]")
